--- conflicted
+++ resolved
@@ -3,64 +3,6 @@
 const path = require('path');
 const TerserJSPlugin = require('terser-webpack-plugin');
 const webpack = require('webpack');
-<<<<<<< HEAD
-const createVariants = require('parallel-webpack').createVariants;
-const UglifyJSPlugin = require('uglifyjs-webpack-plugin');
-const version = require('./package.json').version;
-
-const createConfig = options => {
-  const plugins = [
-    new webpack.DefinePlugin({ 'global.GENTLY': false }),
-    new webpack.optimize.ModuleConcatenationPlugin(),
-    new webpack.DefinePlugin({
-      'process.env': {
-        __DISCORD_WEBPACK__: '"true"',
-      },
-      'process.emitWarning': (any, ...more) => console.warn(any, more),
-    }),
-  ];
-
-  const filename = `./webpack/discord${process.env.VERSIONED === 'false' ? '' : '.' + version}${options.mode === 'production' ? '.min' : ''}.js`; // eslint-disable-line
-
-  return {
-    entry: './browser.js',
-    mode: options.mode,
-    output: {
-      path: __dirname,
-      filename,
-    },
-    module: {
-      rules: [
-        { test: /\.md$/, loader: 'ignore-loader' },
-      ],
-    },
-    node: {
-      fs: 'empty',
-      dns: 'mock',
-      tls: 'mock',
-      child_process: 'empty',
-      dgram: 'empty',
-      zlib: 'empty',
-      __dirname: true,
-      process: true,
-    },
-    optimization: {
-      minimizer: [
-        new UglifyJSPlugin({
-          uglifyOptions: {
-            mangle: { keep_classnames: true },
-            compress: { keep_classnames: true },
-            output: { comments: false },
-          },
-        }),
-      ],
-    },
-    plugins,
-  };
-};
-
-module.exports = createVariants({}, { mode: ['development', 'production'] }, createConfig);
-=======
 const version = require('./package.json').version;
 
 const prod = process.env.NODE_ENV === 'production';
@@ -118,5 +60,4 @@
     ],
   },
   plugins: [new webpack.optimize.ModuleConcatenationPlugin()],
-};
->>>>>>> d7c5baf7
+};