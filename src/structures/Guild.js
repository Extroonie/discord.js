const User = require('./User');
const Role = require('./Role');
const Emoji = require('./Emoji');
const GuildMember = require('./GuildMember');
const Constants = require('../util/Constants');
const Collection = require('../util/Collection');
const cloneObject = require('../util/CloneObject');
const arraysEqual = require('../util/ArraysEqual');

/**
 * Represents a Guild (or a Server) on Discord.
 * <info>It's recommended to see if a guild is available before performing operations or reading data from it. You can
 * check this with `guild.available`.</info>
 */
class Guild {
  constructor(client, data) {
    /**
     * The Client that created the instance of the the Guild.
     * @type {Client}
     */
    this.client = client;
    Object.defineProperty(this, 'client', { enumerable: false, configurable: false });

    /**
     * A Collection of members that are in this Guild. The key is the member's ID, the value is the member.
     * @type {Collection<string, GuildMember>}
     */
    this.members = new Collection();

    /**
     * A Collection of channels that are in this Guild. The key is the channel's ID, the value is the channel.
     * @type {Collection<string, GuildChannel>}
     */
    this.channels = new Collection();

    /**
     * A Collection of roles that are in this Guild. The key is the role's ID, the value is the role.
     * @type {Collection<string, Role>}
     */
    this.roles = new Collection();

    if (!data) return;
    if (data.unavailable) {
      /**
       * Whether the Guild is available to access. If it is not available, it indicates a server outage.
       * @type {boolean}
       */
      this.available = false;

      /**
       * The Unique ID of the Guild, useful for comparisons.
       * @type {string}
       */
      this.id = data.id;
    } else {
      this.available = true;
      this.setup(data);
    }
  }

<<<<<<< HEAD
=======
  _checkChunks() {
    if (this._fetchWaiter) {
      if (this.members.size === this.memberCount) {
        this._fetchWaiter(this);
        this._fetchWaiter = null;
      }
    }
  }

  _addMember(guildUser, noEvent) {
    if (!(guildUser.user instanceof User)) {
      guildUser.user = this.client.dataManager.newUser(guildUser.user);
    }

    guildUser.joined_at = guildUser.joined_at || 0;
    const member = new GuildMember(this, guildUser);
    this.members.set(member.id, member);

    if (this._rawVoiceStates && this._rawVoiceStates.get(member.user.id)) {
      const voiceState = this._rawVoiceStates.get(member.user.id);
      member.serverMute = voiceState.mute;
      member.serverDeaf = voiceState.deaf;
      member.selfMute = voiceState.self_mute;
      member.selfDeaf = voiceState.self_deaf;
      member.voiceSessionID = voiceState.session_id;
      member.voiceChannelID = voiceState.channel_id;
      this.channels.get(voiceState.channel_id).members.set(member.user.id, member);
    }
    /**
     * Emitted whenever a user joins a guild.
     * @event Client#guildMemberAdd
     * @param {Guild} guild The guild that the user has joined
     * @param {GuildMember} member The member that has joined
     */
    if (this.client.ws.status === Constants.Status.READY && !noEvent) {
      this.client.emit(Constants.Events.GUILD_MEMBER_ADD, this, member);
    }

    this._checkChunks();
    return member;
  }

  _updateMember(member, data) {
    const oldMember = cloneObject(member);

    if (data.roles) member._roles = data.roles;
    else member.nickname = data.nick;

    const notSame = member.nickname !== oldMember.nickname || !arraysEqual(member._roles, oldMember._roles);

    if (this.client.ws.status === Constants.Status.READY && notSame) {
      /**
       * Emitted whenever a Guild Member changes - i.e. new role, removed role, nickname
       * @event Client#guildMemberUpdate
       * @param {Guild} guild The guild that the update affects
       * @param {GuildMember} oldMember The member before the update
       * @param {GuildMember} newMember The member after the update
       */
      this.client.emit(Constants.Events.GUILD_MEMBER_UPDATE, this, oldMember, member);
    }

    return {
      old: oldMember,
      mem: member,
    };
  }

  _removeMember(guildMember) {
    this.members.delete(guildMember.id);
    this._checkChunks();
  }

  /**
   * When concatenated with a string, this automatically concatenates the Guild's name instead of the Guild object.
   * @returns {string}
   * @example
   * // logs: Hello from My Guild!
   * console.log(`Hello from ${guild}!`);
   * @example
   * // logs: Hello from My Guild!
   * console.log(`Hello from ' + guild + '!');
   */
  toString() {
    return this.name;
  }

  /**
   * Returns the GuildMember form of a User object, if the User is present in the guild.
   * @param {UserResolvable} user The user that you want to obtain the GuildMember of
   * @returns {GuildMember|null}
   * @example
   * // get the guild member of a user
   * const member = guild.member(message.author);
   */
  member(user) {
    return this.client.resolver.resolveGuildMember(this, user);
  }

  /**
   * Whether this Guild equals another Guild. It compares all properties, so for most operations
   * it is advisable to just compare `guild.id === guild2.id` as it is much faster and is often
   * what most users need.
   * @param {Guild} guild The guild to compare
   * @returns {boolean}
   */
  equals(guild) {
    let equal =
      guild &&
      this.id === guild.id &&
      this.available === !guild.unavailable &&
      this.splash === guild.splash &&
      this.region === guild.region &&
      this.name === guild.name &&
      this.memberCount === guild.member_count &&
      this.large === guild.large &&
      this.icon === guild.icon &&
      arraysEqual(this.features, guild.features) &&
      this.ownerID === guild.owner_id &&
      this.verificationLevel === guild.verification_level &&
      this.embedEnabled === guild.embed_enabled;

    if (equal) {
      if (this.embedChannel) {
        if (this.embedChannel.id !== guild.embed_channel_id) equal = false;
      } else if (guild.embed_channel_id) {
        equal = false;
      }
    }

    return equal;
  }

  _memberSpeakUpdate(user, speaking) {
    const member = this.members.get(user);
    if (member && member.speaking !== speaking) {
      member.speaking = speaking;
      /**
       * Emitted once a Guild Member starts/stops speaking
       * @event Client#guildMemberSpeaking
       * @param {GuildMember} member The member that started/stopped speaking
       * @param {boolean} speaking Whether or not the member is speaking
       */
      this.client.emit(Constants.Events.GUILD_MEMBER_SPEAKING, member, speaking);
    }
  }

>>>>>>> 8f04fae4
  /**
   * Sets up the Guild
   * @param {*} data The raw data of the guild
   * @private
   */
  setup(data) {
    /**
     * The name of the guild
     * @type {string}
     */
    this.name = data.name;

    /**
     * The hash of the guild icon, or null if there is no icon.
     * @type {?string}
     */
    this.icon = data.icon;

    /**
     * The hash of the guild splash image, or null if no splash (VIP only)
     * @type {?string}
     */
    this.splash = data.splash;

    /**
     * The region the guild is located in
     * @type {string}
     */
    this.region = data.region;

    /**
     * The full amount of members in this Guild as of `READY`
     * @type {number}
     */
    this.memberCount = data.member_count;

    /**
     * Whether the guild is "large" (has more than 250 members)
     * @type {boolean}
     */
    this.large = data.large;

    /**
     * An array of guild features.
     * @type {Object[]}
     */
    this.features = data.features;

    /**
     * An array of guild emojis.
     * @type {Object[]}
     */
    this.emojis = new Collection();
    for (const emoji of data.emojis) this.emojis.set(emoji.id, new Emoji(this, emoji));

    /**
     * The time in seconds before a user is counted as "away from keyboard".
     * @type {?number}
     */
    this.afkTimeout = data.afk_timeout;

    /**
     * The ID of the voice channel where AFK members are moved.
     * @type {?string}
     */
    this.afkChannelID = data.afk_channel_id;

    /**
     * Whether embedded images are enabled on this guild.
     * @type {boolean}
     */
    this.embedEnabled = data.embed_enabled;

    /**
     * The verification level of the guild.
     * @type {number}
     */
    this.verificationLevel = data.verification_level;

    this.id = data.id;
    this.available = !data.unavailable;
    this.features = data.features || [];
    this._joinDate = new Date(data.joined_at).getTime();

    if (data.members) {
      this.members.clear();
      for (const guildUser of data.members) this._addMember(guildUser);
    }

    if (data.owner_id) this.ownerID = data.owner_id;

    if (data.channels) {
      this.channels.clear();
      for (const channel of data.channels) this.client.dataManager.newChannel(channel, this);
    }

    if (data.roles) {
      this.roles.clear();
      for (const role of data.roles) {
        const newRole = new Role(this, role);
        this.roles.set(newRole.id, newRole);
      }
    }

    if (data.presences) {
      for (const presence of data.presences) {
        const user = this.client.users.get(presence.user.id);
        if (user) {
          user.status = presence.status;
          user.game = presence.game;
        }
      }
    }

    this._rawVoiceStates = new Collection();
    if (data.voice_states) {
      for (const voiceState of data.voice_states) {
        this._rawVoiceStates.set(voiceState.user_id, voiceState);
        const member = this.members.get(voiceState.user_id);
        if (member) {
          member.serverMute = voiceState.mute;
          member.serverDeaf = voiceState.deaf;
          member.selfMute = voiceState.self_mute;
          member.selfDeaf = voiceState.self_deaf;
          member.voiceSessionID = voiceState.session_id;
          member.voiceChannelID = voiceState.channel_id;
          this.channels.get(voiceState.channel_id).members.set(member.user.id, member);
        }
      }
    }
  }

  /**
   * The time the guild was created
   * @readonly
   * @type {Date}
   */
  get creationDate() {
    return new Date((this.id / 4194304) + 1420070400000);
  }

  /**
   * The date at which the logged-in client joined the guild.
   * @type {Date}
   */
  get joinDate() {
    return new Date(this._joinDate);
  }

  /**
   * Gets the URL to this guild's icon (if it has one, otherwise it returns null)
   * @type {?string}
   * @readonly
   */
  get iconURL() {
    if (!this.icon) return null;
    return Constants.Endpoints.guildIcon(this.id, this.icon);
  }

  /**
   * The owner of the Guild
   * @type {GuildMember}
   * @readonly
   */
  get owner() {
    return this.members.get(this.ownerID);
  }

  /**
   * The `#general` GuildChannel of the server.
   * @type {GuildChannel}
   * @readonly
   */
  get defaultChannel() {
    return this.channels.get(this.id);
  }

  /**
   * Updates the Guild with new information - e.g. a new name.
   * @param {GuildEditData} data The data to update the guild with
   * @returns {Promise<Guild>}
   * @example
   * // set the guild name and region
   * guild.edit({
   *  name: 'Discord Guild',
   *  region: 'london',
   * })
   * .then(updated => console.log(`New guild name ${updated.name} in region ${updated.region}`))
   * .catch(console.log);
   */
  edit(data) {
    return this.client.rest.methods.updateGuild(this, data);
  }

  /**
   * Edit the name of the Guild.
   * @param {string} name The new name of the Guild
   * @returns {Promise<Guild>}
   * @example
   * // edit the guild name
   * guild.setName('Discord Guild')
   *  .then(updated => console.log(`Updated guild name to ${guild.name}`))
   *  .catch(console.log);
   */
  setName(name) {
    return this.edit({ name });
  }

  /**
   * Edit the region of the Guild.
   * @param {Region} region The new region of the guild.
   * @returns {Promise<Guild>}
   * @example
   * // edit the guild region
   * guild.setRegion('london')
   *  .then(updated => console.log(`Updated guild region to ${guild.region}`))
   *  .catch(console.log);
   */
  setRegion(region) {
    return this.edit({ region });
  }

  /**
   * Edit the verification level of the Guild.
   * @param {VerificationLevel} verificationLevel The new verification level of the guild
   * @returns {Promise<Guild>}
   * @example
   * // edit the guild verification level
   * guild.setVerificationLevel(1)
   *  .then(updated => console.log(`Updated guild verification level to ${guild.verificationLevel}`))
   *  .catch(console.log);
   */
  setVerificationLevel(verificationLevel) {
    return this.edit({ verificationLevel });
  }

  /**
   * Edit the AFK channel of the Guild.
   * @param {GuildChannelResolvable} afkChannel The new AFK channel
   * @returns {Promise<Guild>}
   * @example
   * // edit the guild AFK channel
   * guild.setAFKChannel(channel)
   *  .then(updated => console.log(`Updated guild AFK channel to ${guild.afkChannel}`))
   *  .catch(console.log);
   */
  setAFKChannel(afkChannel) {
    return this.edit({ afkChannel });
  }

  /**
   * Edit the AFK timeout of the Guild.
   * @param {number} afkTimeout The time in seconds that a user must be idle to be considered AFK
   * @returns {Promise<Guild>}
   * @example
   * // edit the guild AFK channel
   * guild.setAFKTimeout(60)
   *  .then(updated => console.log(`Updated guild AFK timeout to ${guild.afkTimeout}`))
   *  .catch(console.log);
   */
  setAFKTimeout(afkTimeout) {
    return this.edit({ afkTimeout });
  }

  /**
   * Set a new Guild Icon.
   * @param {Base64Resolvable} icon The new icon of the guild
   * @returns {Promise<Guild>}
   * @example
   * // edit the guild icon
   * guild.setIcon(fs.readFileSync('./icon.png'))
   *  .then(updated => console.log('Updated the guild icon'))
   *  .catch(console.log);
   */
  setIcon(icon) {
    return this.edit({ icon });
  }

  /**
   * Sets a new owner of the Guild.
   * @param {GuildMemberResolvable} owner The new owner of the Guild
   * @returns {Promise<Guild>}
   * @example
   * // edit the guild owner
   * guild.setOwner(guilds.members[0])
   *  .then(updated => console.log(`Updated the guild owner to ${updated.owner.username}`))
   *  .catch(console.log);
   */
  setOwner(owner) {
    return this.edit({ owner });
  }

  /**
   * Set a new Guild Splash Logo.
   * @param {Base64Resolvable} splash The new splash screen of the guild
   * @returns {Promise<Guild>}
   * @example
   * // edit the guild splash
   * guild.setIcon(fs.readFileSync('./splash.png'))
   *  .then(updated => console.log('Updated the guild splash'))
   *  .catch(console.log);
   */
  setSplash(splash) {
    return this.edit({ splash });
  }

  /**
   * Returns the GuildMember form of a User object, if the User is present in the guild.
   * @param {UserResolvable} user The user that you want to obtain the GuildMember of
   * @returns {?GuildMember}
   * @example
   * // get the guild member of a user
   * const member = guild.member(message.author);
   */
  member(user) {
    return this.client.resolver.resolveGuildMember(this, user);
  }

  /**
   * Bans a user from the guild.
   * @param {UserResolvable} user The user to ban
   * @param {number} [deleteDays=0] The amount of days worth of messages from this user that should
   * also be deleted. Between `0` and `7`.
   * @returns {Promise<GuildMember|User>}
   * @example
   * // ban a user
   * guild.ban('123123123123');
   */
  ban(user, deleteDays = 0) {
    return this.client.rest.methods.banGuildMember(this, user, deleteDays);
  }

  /**
   * Unbans a user from the Guild.
   * @param {UserResolvable} user The user to unban
   * @returns {Promise<User>}
   * @example
   * // unban a user
   * guild.unban('123123123123')
   *  .then(user => console.log(`Unbanned ${user.username} from ${guild.name}`))
   *  .catch(reject);
   */
  unban(user) {
    return this.client.rest.methods.unbanGuildMember(this, user);
  }

  /**
   * Fetch a Collection of banned users in this Guild.
   * @returns {Promise<Collection<string, User>>}
   */
  fetchBans() {
    return this.client.rest.methods.getGuildBans(this);
  }

  /**
   * Fetch a Collection of invites to this Guild. Resolves with a Collection mapping invites by their codes.
   * @returns {Promise<Collection<string, Invite>>}
   */
  fetchInvites() {
    return this.client.rest.methods.getGuildInvites(this);
  }

  /**
   * Fetch a single guild member from a user.
   * @param {UserResolvable} user The user to fetch the member for
   * @returns {Promise<GuildMember>}
   */
  fetchMember(user) {
    if (this._fetchWaiter) return Promise.reject(new Error('already fetching guild members'));
    user = this.client.resolver.resolveUser(user);
    if (!user) return Promise.reject(new Error('user is not cached'));
    if (this.members.has(user.id)) return Promise.resolve(this.members.get(user.id));
    return this.client.rest.methods.getGuildMember(this, user);
  }

  /**
   * Fetches all the members in the Guild, even if they are offline. If the Guild has less than 250 members,
   * this should not be necessary.
   * @param {string} [query=''] An optional query to provide when fetching members
   * @returns {Promise<Guild>}
   */
  fetchMembers(query = '') {
    return new Promise((resolve, reject) => {
      if (this._fetchWaiter) throw new Error('already fetching guild members');
      if (this.memberCount === this.members.size) {
        resolve(this);
        return;
      }
      this._fetchWaiter = resolve;
      this.client.ws.send({
        op: Constants.OPCodes.REQUEST_GUILD_MEMBERS,
        d: {
          guild_id: this.id,
          query,
          limit: 0,
        },
      });
      this._checkChunks();
      this.client.setTimeout(() => reject(new Error('members not here in time')), 120 * 1000);
    });
  }

  /**
   * Creates a new Channel in the Guild.
   * @param {string} name The name of the new channel
   * @param {string} type The type of the new channel, either `text` or `voice`
   * @returns {Promise<TextChannel|VoiceChannel>}
   * @example
   * // create a new text channel
   * guild.createChannel('new general', 'text')
   *  .then(channel => console.log(`Created new channel ${channel}`))
   *  .catch(console.log);
   */
  createChannel(name, type) {
    return this.client.rest.methods.createChannel(this, name, type);
  }

  /**
   * Creates a new role in the guild, and optionally updates it with the given information.
   * @param {RoleData} [data] The data to update the role with
   * @returns {Promise<Role>}
   * @example
   * // create a new role
   * guild.createRole()
   *  .then(role => console.log(`Created role ${role}`))
   *  .catch(console.log);
   * @example
   * // create a new role with data
   * guild.createRole({ name: 'Super Cool People' })
   *   .then(role => console.log(`Created role ${role}`))
   *   .catch(console.log)
   */
  createRole(data) {
    const create = this.client.rest.methods.createGuildRole(this);
    if (!data) return create;
    return create.then(role => role.edit(data));
  }

  /**
   * Causes the Client to leave the guild.
   * @returns {Promise<Guild>}
   * @example
   * // leave a guild
   * guild.leave()
   *  .then(g => console.log(`Left the guild ${g}`))
   *  .catch(console.log);
   */
  leave() {
    return this.client.rest.methods.leaveGuild(this);
  }

  /**
   * Causes the Client to delete the guild.
   * @returns {Promise<Guild>}
   * @example
   * // delete a guild
   * guild.delete()
   *  .then(g => console.log(`Deleted the guild ${g}`))
   *  .catch(console.log);
   */
  delete() {
    return this.client.rest.methods.deleteGuild(this);
  }

  /**
   * Syncs this guild (already done automatically every 30 seconds). Only applicable to user accounts.
   */
  sync() {
    if (!this.client.user.bot) this.client.syncGuilds([this]);
  }

  /**
   * Whether this Guild equals another Guild. It compares all properties, so for most operations
   * it is advisable to just compare `guild.id === guild2.id` as it is much faster and is often
   * what most users need.
   * @param {Guild} guild The guild to compare
   * @returns {boolean}
   */
  equals(guild) {
    let equal =
      guild &&
      this.id === guild.id &&
      this.available === !guild.unavailable &&
      this.splash === guild.splash &&
      this.region === guild.region &&
      this.name === guild.name &&
      this.memberCount === guild.member_count &&
      this.large === guild.large &&
      this.icon === guild.icon &&
      arraysEqual(this.features, guild.features) &&
      this.ownerID === guild.owner_id &&
      this.verificationLevel === guild.verification_level &&
      this.embedEnabled === guild.embed_enabled;

    if (equal) {
      if (this.embedChannel) {
        if (this.embedChannel.id !== guild.embed_channel_id) equal = false;
      } else if (guild.embed_channel_id) {
        equal = false;
      }
    }

    return equal;
  }

  /**
   * When concatenated with a string, this automatically concatenates the Guild's name instead of the Guild object.
   * @returns {string}
   * @example
   * // logs: Hello from My Guild!
   * console.log(`Hello from ${guild}!`);
   * @example
   * // logs: Hello from My Guild!
   * console.log(`Hello from ' + guild + '!');
   */
  toString() {
    return this.name;
  }

  _addMember(guildUser, emitEvent = true) {
    if (!(guildUser.user instanceof User)) guildUser.user = this.client.dataManager.newUser(guildUser.user);

    guildUser.joined_at = guildUser.joined_at || 0;
    const member = new GuildMember(this, guildUser);
    this.members.set(member.id, member);

    if (this._rawVoiceStates && this._rawVoiceStates.get(member.user.id)) {
      const voiceState = this._rawVoiceStates.get(member.user.id);
      member.serverMute = voiceState.mute;
      member.serverDeaf = voiceState.deaf;
      member.selfMute = voiceState.self_mute;
      member.selfDeaf = voiceState.self_deaf;
      member.voiceSessionID = voiceState.session_id;
      member.voiceChannelID = voiceState.channel_id;
      this.channels.get(voiceState.channel_id).members.set(member.user.id, member);
    }

    /**
     * Emitted whenever a user joins a guild.
     * @event Client#guildMemberAdd
     * @param {Guild} guild The guild that the user has joined
     * @param {GuildMember} member The member that has joined
     */
    if (this.client.ws.status === Constants.Status.READY && emitEvent) {
      this.client.emit(Constants.Events.GUILD_MEMBER_ADD, this, member);
    }

    this._checkChunks();
    return member;
  }

  _updateMember(member, data) {
    const oldMember = cloneObject(member);

    if (data.roles) member._roles = data.roles;
    else member.nickname = data.nick;

    const notSame = member.nickname !== oldMember.nickname && !arraysEqual(member._roles, oldMember._roles);

    if (this.client.ws.status === Constants.Status.READY && notSame) {
      /**
       * Emitted whenever a Guild Member changes - i.e. new role, removed role, nickname
       * @event Client#guildMemberUpdate
       * @param {Guild} guild The guild that the update affects
       * @param {GuildMember} oldMember The member before the update
       * @param {GuildMember} newMember The member after the update
       */
      this.client.emit(Constants.Events.GUILD_MEMBER_UPDATE, this, oldMember, member);
    }

    return {
      old: oldMember,
      mem: member,
    };
  }

  _removeMember(guildMember) {
    this.members.delete(guildMember.id);
    this._checkChunks();
  }

  _memberSpeakUpdate(user, speaking) {
    const member = this.members.get(user);
    if (member && member.speaking !== speaking) {
      member.speaking = speaking;
      /**
       * Emitted once a Guild Member starts/stops speaking
       * @event Client#guildMemberSpeaking
       * @param {GuildMember} member The member that started/stopped speaking
       * @param {boolean} speaking Whether or not the member is speaking
       */
      this.client.emit(Constants.Events.GUILD_MEMBER_SPEAKING, member, speaking);
    }
  }

  _checkChunks() {
    if (this._fetchWaiter) {
      if (this.members.size === this.memberCount) {
        this._fetchWaiter(this);
        this._fetchWaiter = null;
      }
    }
  }
}

module.exports = Guild;<|MERGE_RESOLUTION|>--- conflicted
+++ resolved
@@ -58,155 +58,6 @@
     }
   }
 
-<<<<<<< HEAD
-=======
-  _checkChunks() {
-    if (this._fetchWaiter) {
-      if (this.members.size === this.memberCount) {
-        this._fetchWaiter(this);
-        this._fetchWaiter = null;
-      }
-    }
-  }
-
-  _addMember(guildUser, noEvent) {
-    if (!(guildUser.user instanceof User)) {
-      guildUser.user = this.client.dataManager.newUser(guildUser.user);
-    }
-
-    guildUser.joined_at = guildUser.joined_at || 0;
-    const member = new GuildMember(this, guildUser);
-    this.members.set(member.id, member);
-
-    if (this._rawVoiceStates && this._rawVoiceStates.get(member.user.id)) {
-      const voiceState = this._rawVoiceStates.get(member.user.id);
-      member.serverMute = voiceState.mute;
-      member.serverDeaf = voiceState.deaf;
-      member.selfMute = voiceState.self_mute;
-      member.selfDeaf = voiceState.self_deaf;
-      member.voiceSessionID = voiceState.session_id;
-      member.voiceChannelID = voiceState.channel_id;
-      this.channels.get(voiceState.channel_id).members.set(member.user.id, member);
-    }
-    /**
-     * Emitted whenever a user joins a guild.
-     * @event Client#guildMemberAdd
-     * @param {Guild} guild The guild that the user has joined
-     * @param {GuildMember} member The member that has joined
-     */
-    if (this.client.ws.status === Constants.Status.READY && !noEvent) {
-      this.client.emit(Constants.Events.GUILD_MEMBER_ADD, this, member);
-    }
-
-    this._checkChunks();
-    return member;
-  }
-
-  _updateMember(member, data) {
-    const oldMember = cloneObject(member);
-
-    if (data.roles) member._roles = data.roles;
-    else member.nickname = data.nick;
-
-    const notSame = member.nickname !== oldMember.nickname || !arraysEqual(member._roles, oldMember._roles);
-
-    if (this.client.ws.status === Constants.Status.READY && notSame) {
-      /**
-       * Emitted whenever a Guild Member changes - i.e. new role, removed role, nickname
-       * @event Client#guildMemberUpdate
-       * @param {Guild} guild The guild that the update affects
-       * @param {GuildMember} oldMember The member before the update
-       * @param {GuildMember} newMember The member after the update
-       */
-      this.client.emit(Constants.Events.GUILD_MEMBER_UPDATE, this, oldMember, member);
-    }
-
-    return {
-      old: oldMember,
-      mem: member,
-    };
-  }
-
-  _removeMember(guildMember) {
-    this.members.delete(guildMember.id);
-    this._checkChunks();
-  }
-
-  /**
-   * When concatenated with a string, this automatically concatenates the Guild's name instead of the Guild object.
-   * @returns {string}
-   * @example
-   * // logs: Hello from My Guild!
-   * console.log(`Hello from ${guild}!`);
-   * @example
-   * // logs: Hello from My Guild!
-   * console.log(`Hello from ' + guild + '!');
-   */
-  toString() {
-    return this.name;
-  }
-
-  /**
-   * Returns the GuildMember form of a User object, if the User is present in the guild.
-   * @param {UserResolvable} user The user that you want to obtain the GuildMember of
-   * @returns {GuildMember|null}
-   * @example
-   * // get the guild member of a user
-   * const member = guild.member(message.author);
-   */
-  member(user) {
-    return this.client.resolver.resolveGuildMember(this, user);
-  }
-
-  /**
-   * Whether this Guild equals another Guild. It compares all properties, so for most operations
-   * it is advisable to just compare `guild.id === guild2.id` as it is much faster and is often
-   * what most users need.
-   * @param {Guild} guild The guild to compare
-   * @returns {boolean}
-   */
-  equals(guild) {
-    let equal =
-      guild &&
-      this.id === guild.id &&
-      this.available === !guild.unavailable &&
-      this.splash === guild.splash &&
-      this.region === guild.region &&
-      this.name === guild.name &&
-      this.memberCount === guild.member_count &&
-      this.large === guild.large &&
-      this.icon === guild.icon &&
-      arraysEqual(this.features, guild.features) &&
-      this.ownerID === guild.owner_id &&
-      this.verificationLevel === guild.verification_level &&
-      this.embedEnabled === guild.embed_enabled;
-
-    if (equal) {
-      if (this.embedChannel) {
-        if (this.embedChannel.id !== guild.embed_channel_id) equal = false;
-      } else if (guild.embed_channel_id) {
-        equal = false;
-      }
-    }
-
-    return equal;
-  }
-
-  _memberSpeakUpdate(user, speaking) {
-    const member = this.members.get(user);
-    if (member && member.speaking !== speaking) {
-      member.speaking = speaking;
-      /**
-       * Emitted once a Guild Member starts/stops speaking
-       * @event Client#guildMemberSpeaking
-       * @param {GuildMember} member The member that started/stopped speaking
-       * @param {boolean} speaking Whether or not the member is speaking
-       */
-      this.client.emit(Constants.Events.GUILD_MEMBER_SPEAKING, member, speaking);
-    }
-  }
-
->>>>>>> 8f04fae4
   /**
    * Sets up the Guild
    * @param {*} data The raw data of the guild
@@ -764,7 +615,7 @@
     if (data.roles) member._roles = data.roles;
     else member.nickname = data.nick;
 
-    const notSame = member.nickname !== oldMember.nickname && !arraysEqual(member._roles, oldMember._roles);
+    const notSame = member.nickname !== oldMember.nickname || !arraysEqual(member._roles, oldMember._roles);
 
     if (this.client.ws.status === Constants.Status.READY && notSame) {
       /**
