'use strict';

const GuildEmoji = require('./GuildEmoji');
const ReactionEmoji = require('./ReactionEmoji');
const ReactionUserManager = require('../managers/ReactionUserManager');
const Util = require('../util/Util');

/**
 * Represents a reaction to a message.
 */
class MessageReaction {
  /**
   * @param {Client} client The instantiating client
   * @param {Object} data The data for the message reaction
   * @param {Message} message The message the reaction refers to
   */
  constructor(client, data, message) {
    /**
     * The client that instantiated this message reaction
     * @name MessageReaction#client
     * @type {Client}
     * @readonly
     */
    Object.defineProperty(this, 'client', { value: client });
    /**
     * The message that this reaction refers to
     * @type {Message}
     */
    this.message = message;

    /**
     * Whether the client has given this reaction
     * @type {boolean}
     */
    this.me = data.me;

    /**
     * A manager of the users that have given this reaction
     * @type {ReactionUserManager}
     */
    this.users = new ReactionUserManager(client, undefined, this);

    this._emoji = new ReactionEmoji(this, data.emoji);

    this._patch(data);
  }

  _patch(data) {
    /**
     * The number of people that have given the same reaction
     * @type {?number}
     */
    // eslint-disable-next-line eqeqeq
    if (this.count == undefined) this.count = data.count;
  }

<<<<<<< HEAD
    this._emoji = new ReactionEmoji(this, emoji);
=======
  /**
   * Removes all users from this reaction.
   * @returns {Promise<MessageReaction>}
   */
  async remove() {
    await this.client.api
      .channels(this.message.channel.id)
      .messages(this.message.id)
      .reactions(this._emoji.identifier)
      .delete();
    return this;
>>>>>>> d7c5baf7
  }

  /**
   * The emoji of this reaction, either an GuildEmoji object for known custom emojis, or a ReactionEmoji
   * object which has fewer properties. Whatever the prototype of the emoji, it will still have
   * `name`, `id`, `identifier` and `toString()`
   * @type {GuildEmoji|ReactionEmoji}
   * @readonly
   */
  get emoji() {
    if (this._emoji instanceof GuildEmoji) return this._emoji;
    // Check to see if the emoji has become known to the client
    if (this._emoji.id) {
      const emojis = this.message.client.emojis.cache;
      if (emojis.has(this._emoji.id)) {
        const emoji = emojis.get(this._emoji.id);
        this._emoji = emoji;
        return emoji;
      }
    }
    return this._emoji;
  }

  /**
   * Whether or not this reaction is a partial
   * @type {boolean}
   * @readonly
   */
  get partial() {
    return this.count === null;
  }

  /**
<<<<<<< HEAD
   * Removes this reaction from the message
   * @returns {Promise<MessageReaction>}
   */
  removeAll() {
    const message = this.message;
    return message.client.rest.methods.removeMessageReactionEmoji(
      message, this.emoji.identifier
    );
  }

  /**
   * Fetch all the users that gave this reaction. Resolves with a collection of users, mapped by their IDs.
   * @param {number} [limit=100] The maximum amount of users to fetch, defaults to 100
   * @param {Object} [options] Options to fetch users
   * @param {Snowflake} [options.before] Limit fetching users to those with an id lower than the supplied id
   * @param {Snowflake} [options.after] Limit fetching users to those with an id greater than the supplied id
   * @returns {Promise<Collection<Snowflake, User>>}
   */
  fetchUsers(limit = 100, { after, before } = {}) {
    const message = this.message;
    return message.client.rest.methods.getMessageReactionUsers(
      message, this.emoji.identifier, { after, before, limit }
    ).then(data => {
      const users = new Collection();
      for (const rawUser of data) {
        const user = this.message.client.dataManager.newUser(rawUser);
        this.users.set(user.id, user);
        users.set(user.id, user);
      }
      return users;
    });
=======
   * Fetch this reaction.
   * @returns {Promise<MessageReaction>}
   */
  fetch() {
    return this.message.reactions._fetchReaction(this.emoji, true);
  }

  toJSON() {
    return Util.flatten(this, { emoji: 'emojiID', message: 'messageID' });
  }

  _add(user) {
    if (this.partial) return;
    this.users.cache.set(user.id, user);
    if (!this.me || user.id !== this.message.client.user.id || this.count === 0) this.count++;
    if (!this.me) this.me = user.id === this.message.client.user.id;
  }

  _remove(user) {
    if (this.partial) return;
    this.users.cache.delete(user.id);
    if (!this.me || user.id !== this.message.client.user.id) this.count--;
    if (user.id === this.message.client.user.id) this.me = false;
    if (this.count <= 0 && this.users.cache.size === 0) {
      this.message.reactions.cache.delete(this.emoji.id || this.emoji.name);
    }
>>>>>>> d7c5baf7
  }
}

module.exports = MessageReaction;<|MERGE_RESOLUTION|>--- conflicted
+++ resolved
@@ -54,9 +54,6 @@
     if (this.count == undefined) this.count = data.count;
   }
 
-<<<<<<< HEAD
-    this._emoji = new ReactionEmoji(this, emoji);
-=======
   /**
    * Removes all users from this reaction.
    * @returns {Promise<MessageReaction>}
@@ -68,7 +65,6 @@
       .reactions(this._emoji.identifier)
       .delete();
     return this;
->>>>>>> d7c5baf7
   }
 
   /**
@@ -102,39 +98,6 @@
   }
 
   /**
-<<<<<<< HEAD
-   * Removes this reaction from the message
-   * @returns {Promise<MessageReaction>}
-   */
-  removeAll() {
-    const message = this.message;
-    return message.client.rest.methods.removeMessageReactionEmoji(
-      message, this.emoji.identifier
-    );
-  }
-
-  /**
-   * Fetch all the users that gave this reaction. Resolves with a collection of users, mapped by their IDs.
-   * @param {number} [limit=100] The maximum amount of users to fetch, defaults to 100
-   * @param {Object} [options] Options to fetch users
-   * @param {Snowflake} [options.before] Limit fetching users to those with an id lower than the supplied id
-   * @param {Snowflake} [options.after] Limit fetching users to those with an id greater than the supplied id
-   * @returns {Promise<Collection<Snowflake, User>>}
-   */
-  fetchUsers(limit = 100, { after, before } = {}) {
-    const message = this.message;
-    return message.client.rest.methods.getMessageReactionUsers(
-      message, this.emoji.identifier, { after, before, limit }
-    ).then(data => {
-      const users = new Collection();
-      for (const rawUser of data) {
-        const user = this.message.client.dataManager.newUser(rawUser);
-        this.users.set(user.id, user);
-        users.set(user.id, user);
-      }
-      return users;
-    });
-=======
    * Fetch this reaction.
    * @returns {Promise<MessageReaction>}
    */
@@ -161,7 +124,6 @@
     if (this.count <= 0 && this.users.cache.size === 0) {
       this.message.reactions.cache.delete(this.emoji.id || this.emoji.name);
     }
->>>>>>> d7c5baf7
   }
 }
 
