--- conflicted
+++ resolved
@@ -56,10 +56,6 @@
     "eslint": "^4.11.0",
     "jsdoc-strip-async-await": "^0.1.0",
     "json-filter-loader": "^1.0.0",
-<<<<<<< HEAD
-=======
-    "parallel-webpack": "^2.2.0",
->>>>>>> 3e3674b1
     "uglifyjs-webpack-plugin": "^1.0.0-beta.2",
     "webpack": "^3.8.0"
   },
